use std::collections::HashMap;
use std::iter;
use std::rc::Rc;

use actix::prelude::*;
use actix_web::middleware::session::{SessionBackend, SessionImpl};
use actix_web::middleware::Response as MiddlewareResponse;
use actix_web::{error, Error, HttpRequest, HttpResponse, Result};
use cookie::{Cookie, CookieJar, Key, SameSite};
use futures::future::{err as FutErr, ok as FutOk, Either};
use futures::Future;
use http::header::{self, HeaderValue};
use rand::distributions::Alphanumeric;
use rand::{self, Rng};
use redis_async::resp::RespValue;
use serde_json;
use time::Duration;

use redis::{Command, RedisActor};

/// Session that stores data in redis
pub struct RedisSession {
    changed: bool,
    inner: Rc<Inner>,
    state: HashMap<String, String>,
    value: Option<String>,
}

impl SessionImpl for RedisSession {
    fn get(&self, key: &str) -> Option<&str> {
        self.state.get(key).map(|s| s.as_str())
    }

    fn set(&mut self, key: &str, value: String) {
        self.changed = true;
        self.state.insert(key.to_owned(), value);
    }

    fn remove(&mut self, key: &str) {
        self.changed = true;
        self.state.remove(key);
    }

    fn clear(&mut self) {
        self.changed = true;
        self.state.clear()
    }

    fn write(&self, resp: HttpResponse) -> Result<MiddlewareResponse> {
        if self.changed {
            Ok(MiddlewareResponse::Future(self.inner.update(
                &self.state,
                resp,
                self.value.as_ref(),
            )))
        } else {
            Ok(MiddlewareResponse::Done(resp))
        }
    }
}

/// Use redis as session storage.
///
/// You need to pass an address of the redis server and random value to the
/// constructor of `RedisSessionBackend`. This is private key for cookie
/// session, When this value is changed, all session data is lost.
///
/// Note that whatever you write into your session is visible by the user (but
/// not modifiable).
///
/// Constructor panics if key length is less than 32 bytes.
pub struct RedisSessionBackend(Rc<Inner>);

impl RedisSessionBackend {
    /// Create new redis session backend
    ///
    /// * `addr` - address of the redis server
    pub fn new<S: Into<String>>(addr: S, key: &[u8]) -> RedisSessionBackend {
        RedisSessionBackend(Rc::new(Inner {
            key: Key::from_master(key),
            ttl: "7200".to_owned(),
            addr: RedisActor::start(addr),
            name: "actix-session".to_owned(),
            path: "/".to_owned(),
            domain: None,
            secure: false,
            max_age: Some(Duration::days(7)),
            same_site: None,
        }))
    }

    /// Set time to live in seconds for session value
    pub fn ttl(mut self, ttl: u16) -> Self {
        Rc::get_mut(&mut self.0).unwrap().ttl = format!("{}", ttl);
        self
    }

    /// Set custom cookie name for session id
    pub fn cookie_name(mut self, name: &str) -> Self {
        Rc::get_mut(&mut self.0).unwrap().name = name.to_owned();
        self
    }

    /// Set custom cookie path
    pub fn cookie_path(mut self, path: &str) -> Self {
        Rc::get_mut(&mut self.0).unwrap().path = path.to_owned();
        self
    }

    /// Set custom cookie domain
    pub fn cookie_domain(mut self, domain: &str) -> Self {
        Rc::get_mut(&mut self.0).unwrap().domain = Some(domain.to_owned());
        self
    }

    /// Set custom cookie secure
    /// If the `secure` field is set, a cookie will only be transmitted when the
    /// connection is secure - i.e. `https`
    pub fn cookie_secure(mut self, secure: bool) -> Self {
        Rc::get_mut(&mut self.0).unwrap().secure = secure;
        self
    }

    /// Set custom cookie max-age
    pub fn cookie_max_age(mut self, max_age: Duration) -> Self {
        Rc::get_mut(&mut self.0).unwrap().max_age = Some(max_age);
        self
    }

    /// Set custom cookie SameSite
    pub fn cookie_same_site(mut self, same_site: SameSite) -> Self {
        Rc::get_mut(&mut self.0).unwrap().same_site = Some(same_site);
        self
    }
}

impl<S> SessionBackend<S> for RedisSessionBackend {
    type Session = RedisSession;
    type ReadFuture = Box<Future<Item = RedisSession, Error = Error>>;

    fn from_request(&self, req: &mut HttpRequest<S>) -> Self::ReadFuture {
        let inner = Rc::clone(&self.0);

        Box::new(self.0.load(req).map(move |state| {
            if let Some((state, value)) = state {
                RedisSession {
                    inner,
                    state,
                    changed: false,
                    value: Some(value),
                }
            } else {
                RedisSession {
                    inner,
                    changed: false,
                    state: HashMap::new(),
                    value: None,
                }
            }
        }))
    }
}

struct Inner {
    key: Key,
    ttl: String,
<<<<<<< HEAD
    name: String,
    addr: Addr<RedisActor>,
=======
    addr: Addr<Unsync, RedisActor>,
    name: String,
    path: String,
    domain: Option<String>,
    secure: bool,
    max_age: Option<Duration>,
    same_site: Option<SameSite>,
>>>>>>> 06248900
}

impl Inner {
    #[cfg_attr(feature = "cargo-clippy", allow(type_complexity))]
    fn load<S>(
        &self, req: &mut HttpRequest<S>,
    ) -> Box<Future<Item = Option<(HashMap<String, String>, String)>, Error = Error>>
    {
        if let Ok(cookies) = req.cookies() {
            for cookie in cookies.iter() {
                if cookie.name() == self.name {
                    let mut jar = CookieJar::new();
                    jar.add_original(cookie.clone());
                    if let Some(cookie) = jar.signed(&self.key).get(&self.name) {
                        let value = cookie.value().to_owned();
                        return Box::new(
                            self.addr
                                .send(Command(resp_array!["GET", cookie.value()]))
                                .map_err(Error::from)
                                .and_then(move |res| match res {
                                    Ok(val) => {
                                        match val {
                                            RespValue::Error(err) => {
                                                return Err(
                                                    error::ErrorInternalServerError(err),
                                                )
                                            }
                                            RespValue::SimpleString(s) => {
                                                if let Ok(val) = serde_json::from_str(&s)
                                                {
                                                    return Ok(Some((val, value)));
                                                }
                                            }
                                            RespValue::BulkString(s) => {
                                                if let Ok(val) =
                                                    serde_json::from_slice(&s)
                                                {
                                                    return Ok(Some((val, value)));
                                                }
                                            }
                                            _ => (),
                                        }
                                        Ok(None)
                                    }
                                    Err(err) => {
                                        Err(error::ErrorInternalServerError(err))
                                    }
                                }),
                        );
                    } else {
                        return Box::new(FutOk(None));
                    }
                }
            }
        }
        Box::new(FutOk(None))
    }

    fn update(
        &self, state: &HashMap<String, String>, mut resp: HttpResponse,
        value: Option<&String>,
    ) -> Box<Future<Item = HttpResponse, Error = Error>> {
        let (value, jar) = if let Some(value) = value {
            (value.clone(), None)
        } else {
            let mut rng = rand::OsRng::new().unwrap();
            let value: String = iter::repeat(())
                .map(|()| rng.sample(Alphanumeric))
                .take(32)
                .collect();

            let mut cookie = Cookie::new(self.name.clone(), value.clone());
            cookie.set_path(self.path.clone());
            cookie.set_secure(self.secure);
            cookie.set_http_only(true);

            if let Some(ref domain) = self.domain {
                cookie.set_domain(domain.clone());
            }

            if let Some(max_age) = self.max_age {
                cookie.set_max_age(max_age);
            }

            if let Some(same_site) = self.same_site {
                cookie.set_same_site(same_site);
            }

            // set cookie
            let mut jar = CookieJar::new();
            jar.signed(&self.key).add(cookie);

            (value, Some(jar))
        };

        Box::new(match serde_json::to_string(state) {
            Err(e) => Either::A(FutErr(e.into())),
            Ok(body) => Either::B(
                self.addr
                    .send(Command(resp_array!["SET", value, body, "EX", &self.ttl]))
                    .map_err(Error::from)
                    .and_then(move |res| match res {
                        Ok(_) => {
                            if let Some(jar) = jar {
                                for cookie in jar.delta() {
                                    let val =
                                        HeaderValue::from_str(&cookie.to_string())?;
                                    resp.headers_mut().append(header::SET_COOKIE, val);
                                }
                            }
                            Ok(resp)
                        }
                        Err(err) => Err(error::ErrorInternalServerError(err)),
                    }),
            ),
        })
    }
}<|MERGE_RESOLUTION|>--- conflicted
+++ resolved
@@ -164,18 +164,13 @@
 struct Inner {
     key: Key,
     ttl: String,
-<<<<<<< HEAD
-    name: String,
     addr: Addr<RedisActor>,
-=======
-    addr: Addr<Unsync, RedisActor>,
     name: String,
     path: String,
     domain: Option<String>,
     secure: bool,
     max_age: Option<Duration>,
     same_site: Option<SameSite>,
->>>>>>> 06248900
 }
 
 impl Inner {
